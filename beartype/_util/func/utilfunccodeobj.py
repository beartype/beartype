--- conflicted
+++ resolved
@@ -28,7 +28,6 @@
     TypeException,
 )
 from beartype._util.py.utilpyversion import IS_PYTHON_AT_LEAST_3_11
-<<<<<<< HEAD
 from types import (
     BuiltinFunctionType,
     CodeType,
@@ -37,8 +36,6 @@
     GeneratorType,
     # MethodType,
 )
-=======
->>>>>>> d1ddd4e6
 
 # ....................{ GETTERS                            }....................
 def get_func_codeobj(
